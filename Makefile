--- conflicted
+++ resolved
@@ -24,12 +24,8 @@
 	clean-init kill-validator run-validator-clean check-solana-devnet \
 	cambrian-demo-setup cambrian-demo-start cambrian-demo-stop \
 	cambrian-demo-status cambrian-demo-proposal cambrian-demo-proposal-% \
-<<<<<<< HEAD
-	cambrian-demo-clean cambrian-demo help run-ts-examples
-=======
 	cambrian-demo-clean cambrian-demo help \
 	run-agave-network
->>>>>>> 795ef1a7
 
 # Default target
 all: help
@@ -39,12 +35,6 @@
 	@echo "Building workspace (debug)..."
 	@$(CARGO) build --workspace
 
-<<<<<<< HEAD
-# --- Examples ---
-run-ts-examples:
-	@echo "Running TypeScript examples..."
-	@$(SCRIPTS_DIR)/run-ts-examples.sh
-=======
 # --- Release Build ---
 build-release:
 	@echo "Building workspace (release)..."
@@ -68,7 +58,6 @@
 doc:
 	@echo "Building documentation..."
 	@$(CARGO) doc --no-deps --open
->>>>>>> 795ef1a7
 
 # --- Local Network ---
 # Runs a single node with a specific index
